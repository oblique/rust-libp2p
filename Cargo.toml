[workspace]
members = [
    "core",
    "examples/autonat",
    "examples/browser-webrtc",
    "examples/chat",
    "examples/dcutr",
    "examples/distributed-key-value-store",
    "examples/file-sharing",
    "examples/identify",
    "examples/ipfs-kad",
    "examples/ipfs-private",
    "examples/metrics",
    "examples/ping",
    "examples/relay-server",
    "examples/rendezvous",
    "examples/stream",
    "examples/upnp",
    "hole-punching-tests",
    "identity",
    "interop-tests",
    "misc/allow-block-list",
    "misc/connection-limits",
    "misc/keygen",
    "misc/memory-connection-limits",
    "misc/metrics",
    "misc/multistream-select",
    "misc/quick-protobuf-codec",
    "misc/quickcheck-ext",
    "misc/rw-stream-sink",
    "misc/server",
    "misc/webrtc-utils",
    "muxers/mplex",
    "muxers/test-harness",
    "muxers/yamux",
    "protocols/autonat",
    "protocols/dcutr",
    "protocols/floodsub",
    "protocols/gossipsub",
    "protocols/identify",
    "protocols/kad",
    "protocols/mdns",
    "protocols/perf",
    "protocols/ping",
    "protocols/relay",
    "protocols/rendezvous",
    "protocols/request-response",
    "protocols/stream",
    "protocols/upnp",
    "swarm-derive",
    "swarm-test",
    "swarm",
    "transports/dns",
    "transports/noise",
    "transports/plaintext",
    "transports/pnet",
    "transports/quic",
    "transports/tcp",
    "transports/tls",
    "transports/uds",
    "transports/webrtc-websys",
    "transports/webrtc",
    "transports/websocket-websys",
    "transports/websocket",
    "transports/webtransport-websys",
    "wasm-tests/webtransport-tests",
]
resolver = "2"

[workspace.package]
rust-version = "1.75.0"

[workspace.dependencies]
asynchronous-codec = { version = "0.7.0" }
futures-bounded = { version = "0.2.3" }
futures-rustls = { version = "0.26.0", default-features = false }
libp2p = { version = "0.54.0", path = "libp2p" }
libp2p-allow-block-list = { version = "0.3.0", path = "misc/allow-block-list" }
libp2p-autonat = { version = "0.12.1", path = "protocols/autonat" }
libp2p-connection-limits = { version = "0.3.1", path = "misc/connection-limits" }
libp2p-core = { version = "0.41.3", path = "core" }
libp2p-dcutr = { version = "0.11.1", path = "protocols/dcutr" }
libp2p-dns = { version = "0.41.1", path = "transports/dns" }
libp2p-floodsub = { version = "0.44.0", path = "protocols/floodsub" }
libp2p-gossipsub = { version = "0.46.2", path = "protocols/gossipsub" }
libp2p-identify = { version = "0.44.2", path = "protocols/identify" }
libp2p-identity = { version = "0.2.8" }
libp2p-kad = { version = "0.46.0", path = "protocols/kad" }
libp2p-mdns = { version = "0.45.1", path = "protocols/mdns" }
libp2p-memory-connection-limits = { version = "0.2.0", path = "misc/memory-connection-limits" }
libp2p-metrics = { version = "0.14.2", path = "misc/metrics" }
libp2p-mplex = { version = "0.41.0", path = "muxers/mplex" }
libp2p-muxer-test-harness = { path = "muxers/test-harness" }
libp2p-noise = { version = "0.44.0", path = "transports/noise" }
<<<<<<< HEAD
libp2p-perf = { version = "0.3.0", path = "protocols/perf" }
libp2p-ping = { version = "0.44.2", path = "protocols/ping" }
=======
libp2p-perf = { version = "0.3.1", path = "protocols/perf" }
libp2p-ping = { version = "0.44.1", path = "protocols/ping" }
>>>>>>> f54423a2
libp2p-plaintext = { version = "0.41.0", path = "transports/plaintext" }
libp2p-pnet = { version = "0.24.0", path = "transports/pnet" }
libp2p-quic = { version = "0.10.3", path = "transports/quic" }
libp2p-relay = { version = "0.17.3", path = "protocols/relay" }
libp2p-rendezvous = { version = "0.14.1", path = "protocols/rendezvous" }
libp2p-request-response = { version = "0.26.3", path = "protocols/request-response" }
libp2p-server = { version = "0.12.7", path = "misc/server" }
libp2p-stream = { version = "0.1.0-alpha.1", path = "protocols/stream" }
libp2p-swarm = { version = "0.44.2", path = "swarm" }
libp2p-swarm-derive = { version = "=0.34.2", path = "swarm-derive" } # `libp2p-swarm-derive` may not be compatible with different `libp2p-swarm` non-breaking releases. E.g. `libp2p-swarm` might introduce a new enum variant `FromSwarm` (which is `#[non-exhaustive]`) in a non-breaking release. Older versions of `libp2p-swarm-derive` would not forward this enum variant within the `NetworkBehaviour` hierarchy. Thus the version pinning is required.
libp2p-swarm-test = { version = "0.3.0", path = "swarm-test" }
libp2p-tcp = { version = "0.41.1", path = "transports/tcp" }
libp2p-tls = { version = "0.4.0", path = "transports/tls" }
libp2p-uds = { version = "0.40.0", path = "transports/uds" }
libp2p-upnp = { version = "0.2.2", path = "protocols/upnp" }
libp2p-webrtc = { version = "0.7.1-alpha", path = "transports/webrtc" }
libp2p-webrtc-utils = { version = "0.2.1", path = "misc/webrtc-utils" }
libp2p-webrtc-websys = { version = "0.3.0-alpha", path = "transports/webrtc-websys" }
libp2p-websocket = { version = "0.43.0", path = "transports/websocket" }
libp2p-websocket-websys = { version = "0.3.2", path = "transports/websocket-websys" }
libp2p-webtransport-websys = { version = "0.3.0", path = "transports/webtransport-websys" }
libp2p-yamux = { version = "0.45.1", path = "muxers/yamux" }
multiaddr = "0.18.1"
multihash = "0.19.1"
multistream-select = { version = "0.13.0", path = "misc/multistream-select" }
prometheus-client = "0.22.2"
quick-protobuf-codec = { version = "0.3.1", path = "misc/quick-protobuf-codec" }
quickcheck = { package = "quickcheck-ext", path = "misc/quickcheck-ext" }
rw-stream-sink = { version = "0.4.0", path = "misc/rw-stream-sink" }
unsigned-varint = { version = "0.8.0" }
tokio = { version = "1.38", default-features = false }
tracing = "0.1.37"
tracing-subscriber = "0.3"
futures = "0.3.30"
web-time = "1.1.0"
ring = "0.17.8"
rcgen = "0.11.3"

[patch.crates-io]

# Patch away `libp2p-identity` in our dependency tree with the workspace version.
# `libp2p-identity` is a leaf dependency and used within `rust-multiaddr` which is **not** part of the workspace.
# As a result, we cannot just reference the workspace version in our crates because the types would mismatch with what
# we import via `rust-multiaddr`.
# This is expected to stay here until we move `libp2p-identity` to a separate repository which makes the dependency relationship more obvious.
libp2p-identity = { path = "identity" }

[workspace.lints]
rust.unreachable_pub = "warn"
clippy.used_underscore_binding = "warn"
clippy.pedantic = "allow"
clippy.type_complexity = "allow"
clippy.unnecessary_wraps = "warn"
clippy.manual_let_else = "warn"
clippy.dbg_macro = "warn"

[workspace.metadata.release]
pre-release-hook = ["/bin/sh", '-c', '/bin/sh $WORKSPACE_ROOT/scripts/add-changelog-header.sh'] # Nested use of shell to expand variables.<|MERGE_RESOLUTION|>--- conflicted
+++ resolved
@@ -92,13 +92,8 @@
 libp2p-mplex = { version = "0.41.0", path = "muxers/mplex" }
 libp2p-muxer-test-harness = { path = "muxers/test-harness" }
 libp2p-noise = { version = "0.44.0", path = "transports/noise" }
-<<<<<<< HEAD
-libp2p-perf = { version = "0.3.0", path = "protocols/perf" }
+libp2p-perf = { version = "0.3.1", path = "protocols/perf" }
 libp2p-ping = { version = "0.44.2", path = "protocols/ping" }
-=======
-libp2p-perf = { version = "0.3.1", path = "protocols/perf" }
-libp2p-ping = { version = "0.44.1", path = "protocols/ping" }
->>>>>>> f54423a2
 libp2p-plaintext = { version = "0.41.0", path = "transports/plaintext" }
 libp2p-pnet = { version = "0.24.0", path = "transports/pnet" }
 libp2p-quic = { version = "0.10.3", path = "transports/quic" }
