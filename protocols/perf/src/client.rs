// Copyright 2023 Protocol Labs.
//
// Permission is hereby granted, free of charge, to any person obtaining a
// copy of this software and associated documentation files (the "Software"),
// to deal in the Software without restriction, including without limitation
// the rights to use, copy, modify, merge, publish, distribute, sublicense,
// and/or sell copies of the Software, and to permit persons to whom the
// Software is furnished to do so, subject to the following conditions:
//
// The above copyright notice and this permission notice shall be included in
// all copies or substantial portions of the Software.
//
// THE SOFTWARE IS PROVIDED "AS IS", WITHOUT WARRANTY OF ANY KIND, EXPRESS
// OR IMPLIED, INCLUDING BUT NOT LIMITED TO THE WARRANTIES OF MERCHANTABILITY,
// FITNESS FOR A PARTICULAR PURPOSE AND NONINFRINGEMENT. IN NO EVENT SHALL THE
// AUTHORS OR COPYRIGHT HOLDERS BE LIABLE FOR ANY CLAIM, DAMAGES OR OTHER
// LIABILITY, WHETHER IN AN ACTION OF CONTRACT, TORT OR OTHERWISE, ARISING
// FROM, OUT OF OR IN CONNECTION WITH THE SOFTWARE OR THE USE OR OTHER
// DEALINGS IN THE SOFTWARE.

use instant::Duration;

use std::{
    collections::HashSet,
    task::{Context, Poll},
};

use libp2p_core::Multiaddr;
use libp2p_identity::PeerId;
use libp2p_request_response as request_response;
use libp2p_swarm::{
    derive_prelude::ConnectionEstablished, ConnectionClosed, ConnectionId, FromSwarm,
    NetworkBehaviour, PollParameters, THandlerInEvent, THandlerOutEvent, ToSwarm,
};

use crate::{protocol::Response, RunDuration, RunParams};

/// Connection identifier.
#[derive(Debug, Copy, Clone, Hash, PartialEq, Eq)]
pub struct RunId(request_response::RequestId);

impl From<request_response::RequestId> for RunId {
    fn from(value: request_response::RequestId) -> Self {
        Self(value)
    }
}

#[derive(Debug)]
pub struct Event {
    pub id: RunId,
    pub result: Result<RunDuration, request_response::OutboundFailure>,
}

pub struct Behaviour {
    connected: HashSet<PeerId>,
    request_response: request_response::Behaviour<crate::protocol::Codec>,
}

impl Default for Behaviour {
    fn default() -> Self {
<<<<<<< HEAD
=======
        let mut req_resp_config = request_response::Config::default();
        req_resp_config.set_request_timeout(Duration::from_secs(60 * 5));
>>>>>>> c35c413b
        Self {
            connected: Default::default(),
            request_response: request_response::Behaviour::new(
                std::iter::once((
                    crate::PROTOCOL_NAME,
                    request_response::ProtocolSupport::Outbound,
                )),
                request_response::Config::default()
                    .with_connection_keep_alive(Duration::from_secs(60 * 5))
                    .with_request_timeout(Duration::from_secs(60 * 5)),
            ),
        }
    }
}

impl Behaviour {
    pub fn new() -> Self {
        Self::default()
    }

    pub fn perf(&mut self, server: PeerId, params: RunParams) -> Result<RunId, PerfError> {
        if !self.connected.contains(&server) {
            return Err(PerfError::NotConnected);
        }

        let id = self.request_response.send_request(&server, params).into();

        Ok(id)
    }
}

#[derive(thiserror::Error, Debug)]
pub enum PerfError {
    #[error("Not connected to peer")]
    NotConnected,
}

impl NetworkBehaviour for Behaviour {
    type ConnectionHandler =
        <request_response::Behaviour<crate::protocol::Codec> as NetworkBehaviour>::ConnectionHandler;
    type ToSwarm = Event;

    fn handle_pending_outbound_connection(
        &mut self,
        connection_id: ConnectionId,
        maybe_peer: Option<PeerId>,
        addresses: &[Multiaddr],
        effective_role: libp2p_core::Endpoint,
    ) -> Result<Vec<Multiaddr>, libp2p_swarm::ConnectionDenied> {
        self.request_response.handle_pending_outbound_connection(
            connection_id,
            maybe_peer,
            addresses,
            effective_role,
        )
    }

    fn handle_established_outbound_connection(
        &mut self,
        connection_id: ConnectionId,
        peer: PeerId,
        addr: &Multiaddr,
        role_override: libp2p_core::Endpoint,
    ) -> Result<libp2p_swarm::THandler<Self>, libp2p_swarm::ConnectionDenied> {
        self.request_response
            .handle_established_outbound_connection(connection_id, peer, addr, role_override)
    }

    fn handle_pending_inbound_connection(
        &mut self,
        connection_id: ConnectionId,
        local_addr: &Multiaddr,
        remote_addr: &Multiaddr,
    ) -> Result<(), libp2p_swarm::ConnectionDenied> {
        self.request_response.handle_pending_inbound_connection(
            connection_id,
            local_addr,
            remote_addr,
        )
    }

    fn handle_established_inbound_connection(
        &mut self,
        connection_id: ConnectionId,
        peer: PeerId,
        local_addr: &Multiaddr,
        remote_addr: &Multiaddr,
    ) -> Result<libp2p_swarm::THandler<Self>, libp2p_swarm::ConnectionDenied> {
        self.request_response.handle_established_inbound_connection(
            connection_id,
            peer,
            local_addr,
            remote_addr,
        )
    }

    fn on_swarm_event(&mut self, event: FromSwarm<Self::ConnectionHandler>) {
        match event {
            FromSwarm::ConnectionEstablished(ConnectionEstablished { peer_id, .. }) => {
                self.connected.insert(peer_id);
            }
            FromSwarm::ConnectionClosed(ConnectionClosed {
                peer_id,
                connection_id: _,
                endpoint: _,
                handler: _,
                remaining_established,
            }) => {
                if remaining_established == 0 {
                    assert!(self.connected.remove(&peer_id));
                }
            }
            FromSwarm::AddressChange(_)
            | FromSwarm::DialFailure(_)
            | FromSwarm::ListenFailure(_)
            | FromSwarm::NewListener(_)
            | FromSwarm::NewListenAddr(_)
            | FromSwarm::ExpiredListenAddr(_)
            | FromSwarm::ListenerError(_)
            | FromSwarm::ListenerClosed(_)
            | FromSwarm::NewExternalAddrCandidate(_)
            | FromSwarm::ExternalAddrConfirmed(_)
            | FromSwarm::ExternalAddrExpired(_) => {}
        };

        self.request_response.on_swarm_event(event);
    }

    fn on_connection_handler_event(
        &mut self,
        peer_id: PeerId,
        connection_id: ConnectionId,
        event: THandlerOutEvent<Self>,
    ) {
        self.request_response
            .on_connection_handler_event(peer_id, connection_id, event);
    }

    fn poll(
        &mut self,
        cx: &mut Context<'_>,
        params: &mut impl PollParameters,
    ) -> Poll<ToSwarm<Self::ToSwarm, THandlerInEvent<Self>>> {
        self.request_response.poll(cx, params).map(|to_swarm| {
            to_swarm.map_out(|m| match m {
                request_response::Event::Message {
                    peer: _,
                    message:
                        request_response::Message::Response {
                            request_id,
                            response: Response::Receiver(run_duration),
                        },
                } => Event {
                    id: request_id.into(),
                    result: Ok(run_duration),
                },
                request_response::Event::Message {
                    peer: _,
                    message:
                        request_response::Message::Response {
                            response: Response::Sender(_),
                            ..
                        },
                } => unreachable!(),
                request_response::Event::Message {
                    peer: _,
                    message: request_response::Message::Request { .. },
                } => {
                    unreachable!()
                }
                request_response::Event::OutboundFailure {
                    peer: _,
                    request_id,
                    error,
                } => Event {
                    id: request_id.into(),
                    result: Err(error),
                },
                request_response::Event::InboundFailure {
                    peer: _,
                    request_id: _,
                    error: _,
                } => unreachable!(),
                request_response::Event::ResponseSent { .. } => unreachable!(),
            })
        })
    }
}<|MERGE_RESOLUTION|>--- conflicted
+++ resolved
@@ -58,11 +58,6 @@
 
 impl Default for Behaviour {
     fn default() -> Self {
-<<<<<<< HEAD
-=======
-        let mut req_resp_config = request_response::Config::default();
-        req_resp_config.set_request_timeout(Duration::from_secs(60 * 5));
->>>>>>> c35c413b
         Self {
             connected: Default::default(),
             request_response: request_response::Behaviour::new(
@@ -71,7 +66,6 @@
                     request_response::ProtocolSupport::Outbound,
                 )),
                 request_response::Config::default()
-                    .with_connection_keep_alive(Duration::from_secs(60 * 5))
                     .with_request_timeout(Duration::from_secs(60 * 5)),
             ),
         }
