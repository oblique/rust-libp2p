--- conflicted
+++ resolved
@@ -37,12 +37,6 @@
 
 impl Default for Behaviour {
     fn default() -> Self {
-<<<<<<< HEAD
-=======
-        let mut req_resp_config = request_response::Config::default();
-        req_resp_config.set_request_timeout(Duration::from_secs(60 * 5));
-
->>>>>>> c35c413b
         Self {
             request_response: request_response::Behaviour::new(
                 std::iter::once((
@@ -50,7 +44,6 @@
                     request_response::ProtocolSupport::Inbound,
                 )),
                 request_response::Config::default()
-                    .with_connection_keep_alive(Duration::from_secs(60 * 5))
                     .with_request_timeout(Duration::from_secs(60 * 5)),
             ),
         }
