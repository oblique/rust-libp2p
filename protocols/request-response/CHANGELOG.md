--- conflicted
+++ resolved
@@ -1,12 +1,9 @@
 ## 0.26.3
 
-<<<<<<< HEAD
 - Report dial IO errors to the user.
   See [PR 5429](https://github.com/libp2p/rust-libp2p/pull/5429).
-=======
 - Report failure when streams are at capacity.
   See [PR 5417](https://github.com/libp2p/rust-libp2p/pull/5417).
->>>>>>> 8deab252
 
 ## 0.26.2
 
