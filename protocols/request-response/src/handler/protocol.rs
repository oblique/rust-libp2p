// Copyright 2020 Parity Technologies (UK) Ltd.
//
// Permission is hereby granted, free of charge, to any person obtaining a
// copy of this software and associated documentation files (the "Software"),
// to deal in the Software without restriction, including without limitation
// the rights to use, copy, modify, merge, publish, distribute, sublicense,
// and/or sell copies of the Software, and to permit persons to whom the
// Software is furnished to do so, subject to the following conditions:
//
// The above copyright notice and this permission notice shall be included in
// all copies or substantial portions of the Software.
//
// THE SOFTWARE IS PROVIDED "AS IS", WITHOUT WARRANTY OF ANY KIND, EXPRESS
// OR IMPLIED, INCLUDING BUT NOT LIMITED TO THE WARRANTIES OF MERCHANTABILITY,
// FITNESS FOR A PARTICULAR PURPOSE AND NONINFRINGEMENT. IN NO EVENT SHALL THE
// AUTHORS OR COPYRIGHT HOLDERS BE LIABLE FOR ANY CLAIM, DAMAGES OR OTHER
// LIABILITY, WHETHER IN AN ACTION OF CONTRACT, TORT OR OTHERWISE, ARISING
// FROM, OUT OF OR IN CONNECTION WITH THE SOFTWARE OR THE USE OR OTHER
// DEALINGS IN THE SOFTWARE.

//! The definition of a request/response protocol via inbound
//! and outbound substream upgrades. The inbound upgrade
//! receives a request and sends a response, whereas the
//! outbound upgrade send a request and receives a response.

use futures::future::{ready, Ready};
use libp2p_core::upgrade::{InboundUpgrade, OutboundUpgrade, UpgradeInfo};
use libp2p_swarm::Stream;
use smallvec::SmallVec;

/// The level of support for a particular protocol.
#[derive(Debug, Clone)]
pub enum ProtocolSupport {
    /// The protocol is only supported for inbound requests.
    Inbound,
    /// The protocol is only supported for outbound requests.
    Outbound,
    /// The protocol is supported for inbound and outbound requests.
    Full,
}

impl ProtocolSupport {
    /// Whether inbound requests are supported.
    pub fn inbound(&self) -> bool {
        match self {
            ProtocolSupport::Inbound | ProtocolSupport::Full => true,
            ProtocolSupport::Outbound => false,
        }
    }

    /// Whether outbound requests are supported.
    pub fn outbound(&self) -> bool {
        match self {
            ProtocolSupport::Outbound | ProtocolSupport::Full => true,
            ProtocolSupport::Inbound => false,
        }
    }
}

/// Response substream upgrade protocol.
///
/// Receives a request and sends a response.
#[derive(Debug)]
pub struct Protocol<P> {
    pub(crate) protocols: SmallVec<[P; 2]>,
}

impl<P> UpgradeInfo for Protocol<P>
where
    P: AsRef<str> + Clone,
{
    type Info = P;
    type InfoIter = smallvec::IntoIter<[Self::Info; 2]>;

    fn protocol_info(&self) -> Self::InfoIter {
        self.protocols.clone().into_iter()
    }
}

<<<<<<< HEAD
impl<P> InboundUpgrade<NegotiatedSubstream> for Protocol<P>
=======
impl<TCodec> InboundUpgrade<Stream> for ResponseProtocol<TCodec>
>>>>>>> 7f865448
where
    P: AsRef<str> + Clone,
{
<<<<<<< HEAD
    type Output = (NegotiatedSubstream, P);
    type Error = void::Void;
    type Future = Ready<Result<Self::Output, Self::Error>>;
=======
    type Output = bool;
    type Error = io::Error;
    type Future = BoxFuture<'static, Result<Self::Output, Self::Error>>;

    fn upgrade_inbound(mut self, mut io: Stream, protocol: Self::Info) -> Self::Future {
        async move {
            let read = self.codec.read_request(&protocol, &mut io);
            let request = read.await?;
            match self.request_sender.send((self.request_id, request)) {
                Ok(()) => {},
                Err(_) => panic!(
                    "Expect request receiver to be alive i.e. protocol handler to be alive.",
                ),
            }
>>>>>>> 7f865448

    fn upgrade_inbound(self, io: NegotiatedSubstream, protocol: Self::Info) -> Self::Future {
        ready(Ok((io, protocol)))
    }
}

impl<P> OutboundUpgrade<NegotiatedSubstream> for Protocol<P>
where
    P: AsRef<str> + Clone,
{
    type Output = (NegotiatedSubstream, P);
    type Error = void::Void;
    type Future = Ready<Result<Self::Output, Self::Error>>;

<<<<<<< HEAD
    fn upgrade_outbound(self, io: NegotiatedSubstream, protocol: Self::Info) -> Self::Future {
        ready(Ok((io, protocol)))
=======
impl<TCodec> fmt::Debug for RequestProtocol<TCodec>
where
    TCodec: Codec,
{
    fn fmt(&self, f: &mut fmt::Formatter<'_>) -> fmt::Result {
        f.debug_struct("RequestProtocol")
            .field("request_id", &self.request_id)
            .finish()
    }
}

impl<TCodec> UpgradeInfo for RequestProtocol<TCodec>
where
    TCodec: Codec,
{
    type Info = TCodec::Protocol;
    type InfoIter = smallvec::IntoIter<[Self::Info; 2]>;

    fn protocol_info(&self) -> Self::InfoIter {
        self.protocols.clone().into_iter()
    }
}

impl<TCodec> OutboundUpgrade<Stream> for RequestProtocol<TCodec>
where
    TCodec: Codec + Send + 'static,
{
    type Output = TCodec::Response;
    type Error = io::Error;
    type Future = BoxFuture<'static, Result<Self::Output, Self::Error>>;

    fn upgrade_outbound(mut self, mut io: Stream, protocol: Self::Info) -> Self::Future {
        async move {
            let write = self.codec.write_request(&protocol, &mut io, self.request);
            write.await?;
            io.close().await?;
            let read = self.codec.read_response(&protocol, &mut io);
            let response = read.await?;
            Ok(response)
        }
        .boxed()
>>>>>>> 7f865448
    }
}<|MERGE_RESOLUTION|>--- conflicted
+++ resolved
@@ -77,93 +77,28 @@
     }
 }
 
-<<<<<<< HEAD
-impl<P> InboundUpgrade<NegotiatedSubstream> for Protocol<P>
-=======
-impl<TCodec> InboundUpgrade<Stream> for ResponseProtocol<TCodec>
->>>>>>> 7f865448
+impl<P> InboundUpgrade<Stream> for Protocol<P>
 where
     P: AsRef<str> + Clone,
 {
-<<<<<<< HEAD
-    type Output = (NegotiatedSubstream, P);
+    type Output = (Stream, P);
     type Error = void::Void;
     type Future = Ready<Result<Self::Output, Self::Error>>;
-=======
-    type Output = bool;
-    type Error = io::Error;
-    type Future = BoxFuture<'static, Result<Self::Output, Self::Error>>;
 
-    fn upgrade_inbound(mut self, mut io: Stream, protocol: Self::Info) -> Self::Future {
-        async move {
-            let read = self.codec.read_request(&protocol, &mut io);
-            let request = read.await?;
-            match self.request_sender.send((self.request_id, request)) {
-                Ok(()) => {},
-                Err(_) => panic!(
-                    "Expect request receiver to be alive i.e. protocol handler to be alive.",
-                ),
-            }
->>>>>>> 7f865448
-
-    fn upgrade_inbound(self, io: NegotiatedSubstream, protocol: Self::Info) -> Self::Future {
+    fn upgrade_inbound(self, io: Stream, protocol: Self::Info) -> Self::Future {
         ready(Ok((io, protocol)))
     }
 }
 
-impl<P> OutboundUpgrade<NegotiatedSubstream> for Protocol<P>
+impl<P> OutboundUpgrade<Stream> for Protocol<P>
 where
     P: AsRef<str> + Clone,
 {
-    type Output = (NegotiatedSubstream, P);
+    type Output = (Stream, P);
     type Error = void::Void;
     type Future = Ready<Result<Self::Output, Self::Error>>;
 
-<<<<<<< HEAD
-    fn upgrade_outbound(self, io: NegotiatedSubstream, protocol: Self::Info) -> Self::Future {
+    fn upgrade_outbound(self, io: Stream, protocol: Self::Info) -> Self::Future {
         ready(Ok((io, protocol)))
-=======
-impl<TCodec> fmt::Debug for RequestProtocol<TCodec>
-where
-    TCodec: Codec,
-{
-    fn fmt(&self, f: &mut fmt::Formatter<'_>) -> fmt::Result {
-        f.debug_struct("RequestProtocol")
-            .field("request_id", &self.request_id)
-            .finish()
-    }
-}
-
-impl<TCodec> UpgradeInfo for RequestProtocol<TCodec>
-where
-    TCodec: Codec,
-{
-    type Info = TCodec::Protocol;
-    type InfoIter = smallvec::IntoIter<[Self::Info; 2]>;
-
-    fn protocol_info(&self) -> Self::InfoIter {
-        self.protocols.clone().into_iter()
-    }
-}
-
-impl<TCodec> OutboundUpgrade<Stream> for RequestProtocol<TCodec>
-where
-    TCodec: Codec + Send + 'static,
-{
-    type Output = TCodec::Response;
-    type Error = io::Error;
-    type Future = BoxFuture<'static, Result<Self::Output, Self::Error>>;
-
-    fn upgrade_outbound(mut self, mut io: Stream, protocol: Self::Info) -> Self::Future {
-        async move {
-            let write = self.codec.write_request(&protocol, &mut io, self.request);
-            write.await?;
-            io.close().await?;
-            let read = self.codec.read_response(&protocol, &mut io);
-            let response = read.await?;
-            Ok(response)
-        }
-        .boxed()
->>>>>>> 7f865448
     }
 }