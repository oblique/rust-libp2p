--- conflicted
+++ resolved
@@ -300,13 +300,9 @@
 
 impl Config {
     /// Sets the keep-alive timeout of idle connections.
-<<<<<<< HEAD
-    #[deprecated(note = "Use `Config::with_connection_keep_alive` for one-liner constructions.")]
-=======
     #[deprecated(
         note = "Set a global idle connection timeout via `SwarmBuilder::idle_connection_timeout` instead."
     )]
->>>>>>> c35c413b
     pub fn set_connection_keep_alive(&mut self, v: Duration) -> &mut Self {
         self.connection_keep_alive = v;
         self
@@ -316,12 +312,6 @@
     #[deprecated(note = "Use `Config::with_request_timeout` for one-liner constructions.")]
     pub fn set_request_timeout(&mut self, v: Duration) -> &mut Self {
         self.request_timeout = v;
-        self
-    }
-
-    /// Sets the keep-alive timeout of idle connections.
-    pub fn with_connection_keep_alive(mut self, v: Duration) -> Self {
-        self.connection_keep_alive = v;
         self
     }
 
@@ -743,16 +733,12 @@
             self.config.request_timeout,
             self.config.connection_keep_alive,
             self.next_inbound_id.clone(),
-<<<<<<< HEAD
             self.config.max_concurrent_streams,
-        ))
-=======
         );
 
         self.preload_new_handler(&mut handler, peer, connection_id, None);
 
         Ok(handler)
->>>>>>> c35c413b
     }
 
     fn handle_pending_outbound_connection(
@@ -791,10 +777,7 @@
             self.config.request_timeout,
             self.config.connection_keep_alive,
             self.next_inbound_id.clone(),
-<<<<<<< HEAD
             self.config.max_concurrent_streams,
-        ))
-=======
         );
 
         self.preload_new_handler(
@@ -805,7 +788,6 @@
         );
 
         Ok(handler)
->>>>>>> c35c413b
     }
 
     fn on_swarm_event(&mut self, event: FromSwarm<Self::ConnectionHandler>) {
